(function webpackUniversalModuleDefinition(root, factory) {
	if(typeof exports === 'object' && typeof module === 'object')
		module.exports = factory(require("react"));
	else if(typeof define === 'function' && define.amd)
		define(["react"], factory);
	else {
		var a = typeof exports === 'object' ? factory(require("react")) : factory(root["react"]);
		for(var i in a) (typeof exports === 'object' ? exports : root)[i] = a[i];
	}
})(typeof self !== 'undefined' ? self : this, function(__WEBPACK_EXTERNAL_MODULE_4__) {
return /******/ (function(modules) { // webpackBootstrap
/******/ 	// The module cache
/******/ 	var installedModules = {};
/******/
/******/ 	// The require function
/******/ 	function __webpack_require__(moduleId) {
/******/
/******/ 		// Check if module is in cache
/******/ 		if(installedModules[moduleId]) {
/******/ 			return installedModules[moduleId].exports;
/******/ 		}
/******/ 		// Create a new module (and put it into the cache)
/******/ 		var module = installedModules[moduleId] = {
/******/ 			i: moduleId,
/******/ 			l: false,
/******/ 			exports: {}
/******/ 		};
/******/
/******/ 		// Execute the module function
/******/ 		modules[moduleId].call(module.exports, module, module.exports, __webpack_require__);
/******/
/******/ 		// Flag the module as loaded
/******/ 		module.l = true;
/******/
/******/ 		// Return the exports of the module
/******/ 		return module.exports;
/******/ 	}
/******/
/******/
/******/ 	// expose the modules object (__webpack_modules__)
/******/ 	__webpack_require__.m = modules;
/******/
/******/ 	// expose the module cache
/******/ 	__webpack_require__.c = installedModules;
/******/
/******/ 	// define getter function for harmony exports
/******/ 	__webpack_require__.d = function(exports, name, getter) {
/******/ 		if(!__webpack_require__.o(exports, name)) {
/******/ 			Object.defineProperty(exports, name, {
/******/ 				configurable: false,
/******/ 				enumerable: true,
/******/ 				get: getter
/******/ 			});
/******/ 		}
/******/ 	};
/******/
/******/ 	// getDefaultExport function for compatibility with non-harmony modules
/******/ 	__webpack_require__.n = function(module) {
/******/ 		var getter = module && module.__esModule ?
/******/ 			function getDefault() { return module['default']; } :
/******/ 			function getModuleExports() { return module; };
/******/ 		__webpack_require__.d(getter, 'a', getter);
/******/ 		return getter;
/******/ 	};
/******/
/******/ 	// Object.prototype.hasOwnProperty.call
/******/ 	__webpack_require__.o = function(object, property) { return Object.prototype.hasOwnProperty.call(object, property); };
/******/
/******/ 	// __webpack_public_path__
/******/ 	__webpack_require__.p = "";
/******/
/******/ 	// Load entry module and return exports
/******/ 	return __webpack_require__(__webpack_require__.s = 3);
/******/ })
/************************************************************************/
/******/ ([
/* 0 */
/***/ (function(module, exports) {

// shim for using process in browser
var process = module.exports = {};

// cached from whatever global is present so that test runners that stub it
// don't break things.  But we need to wrap it in a try catch in case it is
// wrapped in strict mode code which doesn't define any globals.  It's inside a
// function because try/catches deoptimize in certain engines.

var cachedSetTimeout;
var cachedClearTimeout;

function defaultSetTimout() {
    throw new Error('setTimeout has not been defined');
}
function defaultClearTimeout () {
    throw new Error('clearTimeout has not been defined');
}
(function () {
    try {
        if (typeof setTimeout === 'function') {
            cachedSetTimeout = setTimeout;
        } else {
            cachedSetTimeout = defaultSetTimout;
        }
    } catch (e) {
        cachedSetTimeout = defaultSetTimout;
    }
    try {
        if (typeof clearTimeout === 'function') {
            cachedClearTimeout = clearTimeout;
        } else {
            cachedClearTimeout = defaultClearTimeout;
        }
    } catch (e) {
        cachedClearTimeout = defaultClearTimeout;
    }
} ())
function runTimeout(fun) {
    if (cachedSetTimeout === setTimeout) {
        //normal enviroments in sane situations
        return setTimeout(fun, 0);
    }
    // if setTimeout wasn't available but was latter defined
    if ((cachedSetTimeout === defaultSetTimout || !cachedSetTimeout) && setTimeout) {
        cachedSetTimeout = setTimeout;
        return setTimeout(fun, 0);
    }
    try {
        // when when somebody has screwed with setTimeout but no I.E. maddness
        return cachedSetTimeout(fun, 0);
    } catch(e){
        try {
            // When we are in I.E. but the script has been evaled so I.E. doesn't trust the global object when called normally
            return cachedSetTimeout.call(null, fun, 0);
        } catch(e){
            // same as above but when it's a version of I.E. that must have the global object for 'this', hopfully our context correct otherwise it will throw a global error
            return cachedSetTimeout.call(this, fun, 0);
        }
    }


}
function runClearTimeout(marker) {
    if (cachedClearTimeout === clearTimeout) {
        //normal enviroments in sane situations
        return clearTimeout(marker);
    }
    // if clearTimeout wasn't available but was latter defined
    if ((cachedClearTimeout === defaultClearTimeout || !cachedClearTimeout) && clearTimeout) {
        cachedClearTimeout = clearTimeout;
        return clearTimeout(marker);
    }
    try {
        // when when somebody has screwed with setTimeout but no I.E. maddness
        return cachedClearTimeout(marker);
    } catch (e){
        try {
            // When we are in I.E. but the script has been evaled so I.E. doesn't  trust the global object when called normally
            return cachedClearTimeout.call(null, marker);
        } catch (e){
            // same as above but when it's a version of I.E. that must have the global object for 'this', hopfully our context correct otherwise it will throw a global error.
            // Some versions of I.E. have different rules for clearTimeout vs setTimeout
            return cachedClearTimeout.call(this, marker);
        }
    }



}
var queue = [];
var draining = false;
var currentQueue;
var queueIndex = -1;

function cleanUpNextTick() {
    if (!draining || !currentQueue) {
        return;
    }
    draining = false;
    if (currentQueue.length) {
        queue = currentQueue.concat(queue);
    } else {
        queueIndex = -1;
    }
    if (queue.length) {
        drainQueue();
    }
}

function drainQueue() {
    if (draining) {
        return;
    }
    var timeout = runTimeout(cleanUpNextTick);
    draining = true;

    var len = queue.length;
    while(len) {
        currentQueue = queue;
        queue = [];
        while (++queueIndex < len) {
            if (currentQueue) {
                currentQueue[queueIndex].run();
            }
        }
        queueIndex = -1;
        len = queue.length;
    }
    currentQueue = null;
    draining = false;
    runClearTimeout(timeout);
}

process.nextTick = function (fun) {
    var args = new Array(arguments.length - 1);
    if (arguments.length > 1) {
        for (var i = 1; i < arguments.length; i++) {
            args[i - 1] = arguments[i];
        }
    }
    queue.push(new Item(fun, args));
    if (queue.length === 1 && !draining) {
        runTimeout(drainQueue);
    }
};

// v8 likes predictible objects
function Item(fun, array) {
    this.fun = fun;
    this.array = array;
}
Item.prototype.run = function () {
    this.fun.apply(null, this.array);
};
process.title = 'browser';
process.browser = true;
process.env = {};
process.argv = [];
process.version = ''; // empty string to avoid regexp issues
process.versions = {};

function noop() {}

process.on = noop;
process.addListener = noop;
process.once = noop;
process.off = noop;
process.removeListener = noop;
process.removeAllListeners = noop;
process.emit = noop;
process.prependListener = noop;
process.prependOnceListener = noop;

process.listeners = function (name) { return [] }

process.binding = function (name) {
    throw new Error('process.binding is not supported');
};

process.cwd = function () { return '/' };
process.chdir = function (dir) {
    throw new Error('process.chdir is not supported');
};
process.umask = function() { return 0; };


/***/ }),
/* 1 */
/***/ (function(module, exports, __webpack_require__) {

"use strict";
/**
 * Copyright (c) 2013-present, Facebook, Inc.
 *
 * This source code is licensed under the MIT license found in the
 * LICENSE file in the root directory of this source tree.
 */



var ReactPropTypesSecret = 'SECRET_DO_NOT_PASS_THIS_OR_YOU_WILL_BE_FIRED';

module.exports = ReactPropTypesSecret;


/***/ }),
/* 2 */
/***/ (function(module, exports, __webpack_require__) {

"use strict";
/* WEBPACK VAR INJECTION */(function(process) {

if (process.env.NODE_ENV === 'production') {
  module.exports = __webpack_require__(6);
} else {
  module.exports = __webpack_require__(7);
}

/* WEBPACK VAR INJECTION */}.call(exports, __webpack_require__(0)))

/***/ }),
/* 3 */
/***/ (function(module, exports, __webpack_require__) {

"use strict";


Object.defineProperty(exports, "__esModule", {
  value: true
});

var _extends = Object.assign || function (target) { for (var i = 1; i < arguments.length; i++) { var source = arguments[i]; for (var key in source) { if (Object.prototype.hasOwnProperty.call(source, key)) { target[key] = source[key]; } } } return target; };

var _createClass = function () { function defineProperties(target, props) { for (var i = 0; i < props.length; i++) { var descriptor = props[i]; descriptor.enumerable = descriptor.enumerable || false; descriptor.configurable = true; if ("value" in descriptor) descriptor.writable = true; Object.defineProperty(target, descriptor.key, descriptor); } } return function (Constructor, protoProps, staticProps) { if (protoProps) defineProperties(Constructor.prototype, protoProps); if (staticProps) defineProperties(Constructor, staticProps); return Constructor; }; }();

var _react = __webpack_require__(4);

var _react2 = _interopRequireDefault(_react);

var _propTypes = __webpack_require__(5);

var _propTypes2 = _interopRequireDefault(_propTypes);

var _lodash = __webpack_require__(12);

var _lodash2 = _interopRequireDefault(_lodash);

function _interopRequireDefault(obj) { return obj && obj.__esModule ? obj : { default: obj }; }

function _classCallCheck(instance, Constructor) { if (!(instance instanceof Constructor)) { throw new TypeError("Cannot call a class as a function"); } }

function _possibleConstructorReturn(self, call) { if (!self) { throw new ReferenceError("this hasn't been initialised - super() hasn't been called"); } return call && (typeof call === "object" || typeof call === "function") ? call : self; }

function _inherits(subClass, superClass) { if (typeof superClass !== "function" && superClass !== null) { throw new TypeError("Super expression must either be null or a function, not " + typeof superClass); } subClass.prototype = Object.create(superClass && superClass.prototype, { constructor: { value: subClass, enumerable: false, writable: true, configurable: true } }); if (superClass) Object.setPrototypeOf ? Object.setPrototypeOf(subClass, superClass) : subClass.__proto__ = superClass; }

function registerListener(event, fn) {
  if (window.addEventListener) {
    window.addEventListener(event, fn);
  } else {
    window.attachEvent("on" + event, fn);
  }
}

function isInViewport(el) {
  var rect = el.getBoundingClientRect();
  return rect.top >= 0 && rect.left >= 0 && rect.top <= (window.innerHeight || document.documentElement.clientHeight) && rect.left <= (window.innerWidth || document.documentElement.clientWidth);
}

var fadeIn = "\n  @keyframes gracefulimage {\n    0%   { opacity: 0.25; }\n    50%  { opacity: 0.5; }\n    100% { opacity: 1; }\n  }\n";

var IS_SVG_SUPPORTED = document.implementation.hasFeature("http://www.w3.org/TR/SVG11/feature#Image", "1.1");

var GracefulImage = function (_Component) {
  _inherits(GracefulImage, _Component);

  function GracefulImage(props) {
    _classCallCheck(this, GracefulImage);

    var _this = _possibleConstructorReturn(this, (GracefulImage.__proto__ || Object.getPrototypeOf(GracefulImage)).call(this, props));

    _this.lazyLoad = function () {
      if (isInViewport(_this.placeholderImage)) {
        _this.clearEventListeners();
        _this.loadImage();
      }
    };

    var placeholder = null;

    if (IS_SVG_SUPPORTED) {
      var width = _this.props.style && _this.props.style.width ? _this.props.style.width : _this.props.width ? _this.props.width : "200";
      var height = _this.props.style && _this.props.style.height ? _this.props.style.height : _this.props.height ? _this.props.height : "150";
      if (_this.props.placeholderImage !== null) {
        placeholder = _this.props.placeholderImage;
      } else {
        placeholder = "data:image/svg+xml;charset=utf-8,%3Csvg xmlns%3D'http%3A%2F%2Fwww.w3.org%2F2000%2Fsvg' width%3D'{{w}}' height%3D'{{h}}' viewBox%3D'0 0 {{w}} {{h}}'%2F%3E";
        placeholder = placeholder.replace(/{{w}}/g, width).replace(/{{h}}/g, height);
      }
    }

    // store a reference to the throttled function
    _this.throttledFunction = (0, _lodash2.default)(_this.lazyLoad, 150);

    _this.state = {
      loaded: false,
      retryDelay: _this.props.retry.delay,
      retryCount: 1,
      placeholder: placeholder
    };
    return _this;
  }

  /*
    Creating a stylesheet to hold the fading animation
  */


  _createClass(GracefulImage, [{
    key: "addAnimationStyles",
    value: function addAnimationStyles() {
      var exists = document.head.querySelectorAll("[data-gracefulimage]");

      if (!exists.length) {
        var styleElement = document.createElement("style");
        styleElement.setAttribute("data-gracefulimage", "exists");
        document.head.appendChild(styleElement);
        styleElement.sheet.insertRule(fadeIn, styleElement.sheet.cssRules.length);
      }
    }

    /*
      Attempts to download an image, and tracks its success / failure
    */

  }, {
    key: "loadImage",
    value: function loadImage() {
      var _this2 = this;

      var image = new Image();

      image.onload = function () {
        _this2.setState({ loaded: true });
        if (_this2.props.onLoadCallBack !== null) {
          _this2.props.onLoadCallBack();
        }
      };
      image.onerror = function () {
        _this2.handleImageRetries(image);
      };
      image.src = this.props.src;
    }

    /*
      If placeholder is currently within the viewport then load the actual image
      and remove all event listeners associated with it
    */

  }, {
    key: "componentDidMount",


    /*
      Attempts to load an image src passed via props
      and utilises image events to track sccess / failure of the loading
    */
    value: function componentDidMount() {
      this.addAnimationStyles();

      // if user wants to lazy load
      if (!this.props.noLazyLoad && IS_SVG_SUPPORTED) {
        // check if already within viewport to avoid attaching listeners
        if (isInViewport(this.placeholderImage)) {
          this.loadImage();
        } else {
          registerListener("load", this.throttledFunction);
          registerListener("scroll", this.throttledFunction);
          registerListener("resize", this.throttledFunction);
          registerListener("gestureend", this.throttledFunction); // to detect pinch on mobile devices
        }
      } else {
        this.loadImage();
      }
    }
  }, {
    key: "clearEventListeners",
    value: function clearEventListeners() {
      window.removeEventListener("load", this.throttledFunction);
      window.removeEventListener("scroll", this.throttledFunction);
      window.removeEventListener("resize", this.throttledFunction);
      window.removeEventListener("gestureend", this.throttledFunction);
    }

    /*
      Clear timeout incase retry is still running
      And clear any existing event listeners
    */

  }, {
    key: "componentWillUnmount",
    value: function componentWillUnmount() {
      if (this.timeout) {
        window.clearTimeout(this.timeout);
      }
      this.clearEventListeners();
    }

    /*
      Handles the actual re-attempts of loading the image
      following the default / provided retry algorithm
    */

  }, {
    key: "handleImageRetries",
    value: function handleImageRetries(image) {
      var _this3 = this;

      this.setState({ loaded: false }, function () {
        if (_this3.state.retryCount <= _this3.props.retry.count) {
          _this3.timeout = setTimeout(function () {
            // re-attempt fetching the image
            image.src = _this3.props.src;

            // update count and delay
            _this3.setState(function (prevState) {
              var updateDelay = void 0;
              if (_this3.props.retry.accumulate === "multiply") {
                updateDelay = prevState.retryDelay * _this3.props.retry.delay;
              } else if (_this3.props.retry.accumulate === "add") {
                updateDelay = prevState.retryDelay + _this3.props.retry.delay;
              } else if (_this3.props.retry.accumulate === "noop") {
                updateDelay = _this3.props.retry.delay;
              } else {
                updateDelay = "multiply";
              }

              return {
                retryDelay: updateDelay,
                retryCount: prevState.retryCount + 1
              };
            });
          }, _this3.state.retryDelay * 1000);
        } else {
          _this3.setState({ fallbackImage: _this3.props.fallbackImage });
<<<<<<< HEAD
          if (_this3.state.load === false && _this3.props.onFallbackCallBack !== null) {
=======
          if (_this3.props.onFallbackCallBack !== null) {
>>>>>>> e3105cbf
            _this3.props.onFallbackCallBack();
          }
        }
      });
    }

    /*
      - If image hasn't yet loaded AND user didn't want a placeholder OR SVG not supported then don't render anything
      - Else if image has not loaded and fallback image is given, then render the fallback image
      - Else render the default placeholder until image is loaded.
    */

  }, {
    key: "render",
    value: function render() {
      var _this4 = this;

      if (!this.state.loaded && (this.props.noPlaceholder || !IS_SVG_SUPPORTED)) {
        return null;
      } else if (!this.state.loaded && this.state.fallbackImage || this.props.useFallBackImageDirectly) {
        var _style = {
          animationName: "gracefulimage",
          animationDuration: "0.3s",
          animationIterationCount: 1,
          animationTimingFunction: "ease-in",
          transform: 'translateY(75%)'
        };
        var wrapperStyle = {
          width: this.props.placeholderWidth,
          height: this.props.placeholderHeight,
          backgroundColor: '#f2f3f4',
          textAlign: 'center',
          margin: 'auto'
        };

        return _react2.default.createElement(
          "div",
          { style: _extends({}, wrapperStyle) },
          _react2.default.createElement("img", {
            src: this.props.fallbackImage,
            className: this.props.className,
            width: "65px",
            height: "65px",
            style: _extends({}, _style),
            alt: this.props.alt,
            ref: this.state.loaded ? null : function (ref) {
              return _this4.placeholderImage = ref;
            }
          }),
          this.props.fallbackMessage
        );
      }

      var src = this.state.loaded ? this.props.src : this.state.placeholder;
      var style = this.state.loaded && !this.props.placeholderImage ? {
        animationName: "gracefulimage",
        animationDuration: "0.3s",
        animationIterationCount: 1,
        animationTimingFunction: "ease-in"
      } : { background: this.props.placeholderColor };

      var newWidth = this.state.loaded ? this.props.width : this.props.placeholderWidth;
      var newHeight = this.state.loaded ? this.props.height : this.props.placeholderHeight;
      var newStyle = !this.state.loaded && this.props.placeholderImage ? this.props.placeholderStyle : this.props.style;

      return _react2.default.createElement("img", {
        src: src,
        className: this.props.className,
        width: newWidth,
        height: newHeight,
        style: _extends({}, style, newStyle),
        alt: this.props.alt,
        ref: this.state.loaded ? null : function (ref) {
          return _this4.placeholderImage = ref;
        }
      });
    }
  }]);

  return GracefulImage;
}(_react.Component);

GracefulImage.defaultProps = {
  src: null,
  className: null,
  width: null,
  height: null,
  alt: "Broken image placeholder",
  style: {},
  placeholderImage: null,
  useFallBackImageDirectly: false,
  fallbackImage: null,
  fallbackMessage: null,
  placeholderWidth: null,
  placeholderHeigh: null,
  placeholderStyle: null,
  placeholderColor: "#eee",
  retry: {
    count: 8,
    delay: 2,
    accumulate: "multiply"
  },
  noRetry: false,
  noPlaceholder: false,
  noLazyLoad: false,
  onLoadCallBack: null,
  onFallbackCallBack: null
};

GracefulImage.propTypes = {
  src: _propTypes2.default.string.isRequired,
  onLoadCallBack: _propTypes2.default.func,
  onFallbackCallBack: _propTypes2.default.func,
  className: _propTypes2.default.string,
  width: _propTypes2.default.oneOfType([_propTypes2.default.number, _propTypes2.default.string]),
  height: _propTypes2.default.oneOfType([_propTypes2.default.number, _propTypes2.default.string]),
  alt: _propTypes2.default.string,
  style: _propTypes2.default.object,
  placeholderWidth: _propTypes2.default.oneOfType([_propTypes2.default.number, _propTypes2.default.string]),
  placeholderHeight: _propTypes2.default.oneOfType([_propTypes2.default.number, _propTypes2.default.string]),
  placeholderStyle: _propTypes2.default.object,
  placeholderImage: _propTypes2.default.string,
  fallbackImage: _propTypes2.default.string,
  fallbackMessage: _propTypes2.default.oneOfType([_propTypes2.default.arrayOf(_propTypes2.default.node), _propTypes2.default.node]),
  placeholderColor: _propTypes2.default.string,
  retry: _propTypes2.default.shape({
    count: _propTypes2.default.number,
    delay: _propTypes2.default.number,
    accumulate: _propTypes2.default.string
  }),
  noRetry: _propTypes2.default.bool,
  noPlaceholder: _propTypes2.default.bool,
  noLazyLoad: _propTypes2.default.bool,
  useFallBackImageDirectly: _propTypes2.default.bool
};

exports.default = GracefulImage;

/***/ }),
/* 4 */
/***/ (function(module, exports) {

module.exports = __WEBPACK_EXTERNAL_MODULE_4__;

/***/ }),
/* 5 */
/***/ (function(module, exports, __webpack_require__) {

/* WEBPACK VAR INJECTION */(function(process) {/**
 * Copyright (c) 2013-present, Facebook, Inc.
 *
 * This source code is licensed under the MIT license found in the
 * LICENSE file in the root directory of this source tree.
 */

if (process.env.NODE_ENV !== 'production') {
  var ReactIs = __webpack_require__(2);

  // By explicitly using `prop-types` you are opting into new development behavior.
  // http://fb.me/prop-types-in-prod
  var throwOnDirectAccess = true;
  module.exports = __webpack_require__(8)(ReactIs.isElement, throwOnDirectAccess);
} else {
  // By explicitly using `prop-types` you are opting into new production behavior.
  // http://fb.me/prop-types-in-prod
  module.exports = __webpack_require__(11)();
}

/* WEBPACK VAR INJECTION */}.call(exports, __webpack_require__(0)))

/***/ }),
/* 6 */
/***/ (function(module, exports, __webpack_require__) {

"use strict";
/** @license React v16.8.6
 * react-is.production.min.js
 *
 * Copyright (c) Facebook, Inc. and its affiliates.
 *
 * This source code is licensed under the MIT license found in the
 * LICENSE file in the root directory of this source tree.
 */

Object.defineProperty(exports,"__esModule",{value:!0});
var b="function"===typeof Symbol&&Symbol.for,c=b?Symbol.for("react.element"):60103,d=b?Symbol.for("react.portal"):60106,e=b?Symbol.for("react.fragment"):60107,f=b?Symbol.for("react.strict_mode"):60108,g=b?Symbol.for("react.profiler"):60114,h=b?Symbol.for("react.provider"):60109,k=b?Symbol.for("react.context"):60110,l=b?Symbol.for("react.async_mode"):60111,m=b?Symbol.for("react.concurrent_mode"):60111,n=b?Symbol.for("react.forward_ref"):60112,p=b?Symbol.for("react.suspense"):60113,q=b?Symbol.for("react.memo"):
60115,r=b?Symbol.for("react.lazy"):60116;function t(a){if("object"===typeof a&&null!==a){var u=a.$$typeof;switch(u){case c:switch(a=a.type,a){case l:case m:case e:case g:case f:case p:return a;default:switch(a=a&&a.$$typeof,a){case k:case n:case h:return a;default:return u}}case r:case q:case d:return u}}}function v(a){return t(a)===m}exports.typeOf=t;exports.AsyncMode=l;exports.ConcurrentMode=m;exports.ContextConsumer=k;exports.ContextProvider=h;exports.Element=c;exports.ForwardRef=n;
exports.Fragment=e;exports.Lazy=r;exports.Memo=q;exports.Portal=d;exports.Profiler=g;exports.StrictMode=f;exports.Suspense=p;exports.isValidElementType=function(a){return"string"===typeof a||"function"===typeof a||a===e||a===m||a===g||a===f||a===p||"object"===typeof a&&null!==a&&(a.$$typeof===r||a.$$typeof===q||a.$$typeof===h||a.$$typeof===k||a.$$typeof===n)};exports.isAsyncMode=function(a){return v(a)||t(a)===l};exports.isConcurrentMode=v;exports.isContextConsumer=function(a){return t(a)===k};
exports.isContextProvider=function(a){return t(a)===h};exports.isElement=function(a){return"object"===typeof a&&null!==a&&a.$$typeof===c};exports.isForwardRef=function(a){return t(a)===n};exports.isFragment=function(a){return t(a)===e};exports.isLazy=function(a){return t(a)===r};exports.isMemo=function(a){return t(a)===q};exports.isPortal=function(a){return t(a)===d};exports.isProfiler=function(a){return t(a)===g};exports.isStrictMode=function(a){return t(a)===f};
exports.isSuspense=function(a){return t(a)===p};


/***/ }),
/* 7 */
/***/ (function(module, exports, __webpack_require__) {

"use strict";
/* WEBPACK VAR INJECTION */(function(process) {/** @license React v16.8.6
 * react-is.development.js
 *
 * Copyright (c) Facebook, Inc. and its affiliates.
 *
 * This source code is licensed under the MIT license found in the
 * LICENSE file in the root directory of this source tree.
 */





if (process.env.NODE_ENV !== "production") {
  (function() {
'use strict';

Object.defineProperty(exports, '__esModule', { value: true });

// The Symbol used to tag the ReactElement-like types. If there is no native Symbol
// nor polyfill, then a plain number is used for performance.
var hasSymbol = typeof Symbol === 'function' && Symbol.for;

var REACT_ELEMENT_TYPE = hasSymbol ? Symbol.for('react.element') : 0xeac7;
var REACT_PORTAL_TYPE = hasSymbol ? Symbol.for('react.portal') : 0xeaca;
var REACT_FRAGMENT_TYPE = hasSymbol ? Symbol.for('react.fragment') : 0xeacb;
var REACT_STRICT_MODE_TYPE = hasSymbol ? Symbol.for('react.strict_mode') : 0xeacc;
var REACT_PROFILER_TYPE = hasSymbol ? Symbol.for('react.profiler') : 0xead2;
var REACT_PROVIDER_TYPE = hasSymbol ? Symbol.for('react.provider') : 0xeacd;
var REACT_CONTEXT_TYPE = hasSymbol ? Symbol.for('react.context') : 0xeace;
var REACT_ASYNC_MODE_TYPE = hasSymbol ? Symbol.for('react.async_mode') : 0xeacf;
var REACT_CONCURRENT_MODE_TYPE = hasSymbol ? Symbol.for('react.concurrent_mode') : 0xeacf;
var REACT_FORWARD_REF_TYPE = hasSymbol ? Symbol.for('react.forward_ref') : 0xead0;
var REACT_SUSPENSE_TYPE = hasSymbol ? Symbol.for('react.suspense') : 0xead1;
var REACT_MEMO_TYPE = hasSymbol ? Symbol.for('react.memo') : 0xead3;
var REACT_LAZY_TYPE = hasSymbol ? Symbol.for('react.lazy') : 0xead4;

function isValidElementType(type) {
  return typeof type === 'string' || typeof type === 'function' ||
  // Note: its typeof might be other than 'symbol' or 'number' if it's a polyfill.
  type === REACT_FRAGMENT_TYPE || type === REACT_CONCURRENT_MODE_TYPE || type === REACT_PROFILER_TYPE || type === REACT_STRICT_MODE_TYPE || type === REACT_SUSPENSE_TYPE || typeof type === 'object' && type !== null && (type.$$typeof === REACT_LAZY_TYPE || type.$$typeof === REACT_MEMO_TYPE || type.$$typeof === REACT_PROVIDER_TYPE || type.$$typeof === REACT_CONTEXT_TYPE || type.$$typeof === REACT_FORWARD_REF_TYPE);
}

/**
 * Forked from fbjs/warning:
 * https://github.com/facebook/fbjs/blob/e66ba20ad5be433eb54423f2b097d829324d9de6/packages/fbjs/src/__forks__/warning.js
 *
 * Only change is we use console.warn instead of console.error,
 * and do nothing when 'console' is not supported.
 * This really simplifies the code.
 * ---
 * Similar to invariant but only logs a warning if the condition is not met.
 * This can be used to log issues in development environments in critical
 * paths. Removing the logging code for production environments will keep the
 * same logic and follow the same code paths.
 */

var lowPriorityWarning = function () {};

{
  var printWarning = function (format) {
    for (var _len = arguments.length, args = Array(_len > 1 ? _len - 1 : 0), _key = 1; _key < _len; _key++) {
      args[_key - 1] = arguments[_key];
    }

    var argIndex = 0;
    var message = 'Warning: ' + format.replace(/%s/g, function () {
      return args[argIndex++];
    });
    if (typeof console !== 'undefined') {
      console.warn(message);
    }
    try {
      // --- Welcome to debugging React ---
      // This error was thrown as a convenience so that you can use this stack
      // to find the callsite that caused this warning to fire.
      throw new Error(message);
    } catch (x) {}
  };

  lowPriorityWarning = function (condition, format) {
    if (format === undefined) {
      throw new Error('`lowPriorityWarning(condition, format, ...args)` requires a warning ' + 'message argument');
    }
    if (!condition) {
      for (var _len2 = arguments.length, args = Array(_len2 > 2 ? _len2 - 2 : 0), _key2 = 2; _key2 < _len2; _key2++) {
        args[_key2 - 2] = arguments[_key2];
      }

      printWarning.apply(undefined, [format].concat(args));
    }
  };
}

var lowPriorityWarning$1 = lowPriorityWarning;

function typeOf(object) {
  if (typeof object === 'object' && object !== null) {
    var $$typeof = object.$$typeof;
    switch ($$typeof) {
      case REACT_ELEMENT_TYPE:
        var type = object.type;

        switch (type) {
          case REACT_ASYNC_MODE_TYPE:
          case REACT_CONCURRENT_MODE_TYPE:
          case REACT_FRAGMENT_TYPE:
          case REACT_PROFILER_TYPE:
          case REACT_STRICT_MODE_TYPE:
          case REACT_SUSPENSE_TYPE:
            return type;
          default:
            var $$typeofType = type && type.$$typeof;

            switch ($$typeofType) {
              case REACT_CONTEXT_TYPE:
              case REACT_FORWARD_REF_TYPE:
              case REACT_PROVIDER_TYPE:
                return $$typeofType;
              default:
                return $$typeof;
            }
        }
      case REACT_LAZY_TYPE:
      case REACT_MEMO_TYPE:
      case REACT_PORTAL_TYPE:
        return $$typeof;
    }
  }

  return undefined;
}

// AsyncMode is deprecated along with isAsyncMode
var AsyncMode = REACT_ASYNC_MODE_TYPE;
var ConcurrentMode = REACT_CONCURRENT_MODE_TYPE;
var ContextConsumer = REACT_CONTEXT_TYPE;
var ContextProvider = REACT_PROVIDER_TYPE;
var Element = REACT_ELEMENT_TYPE;
var ForwardRef = REACT_FORWARD_REF_TYPE;
var Fragment = REACT_FRAGMENT_TYPE;
var Lazy = REACT_LAZY_TYPE;
var Memo = REACT_MEMO_TYPE;
var Portal = REACT_PORTAL_TYPE;
var Profiler = REACT_PROFILER_TYPE;
var StrictMode = REACT_STRICT_MODE_TYPE;
var Suspense = REACT_SUSPENSE_TYPE;

var hasWarnedAboutDeprecatedIsAsyncMode = false;

// AsyncMode should be deprecated
function isAsyncMode(object) {
  {
    if (!hasWarnedAboutDeprecatedIsAsyncMode) {
      hasWarnedAboutDeprecatedIsAsyncMode = true;
      lowPriorityWarning$1(false, 'The ReactIs.isAsyncMode() alias has been deprecated, ' + 'and will be removed in React 17+. Update your code to use ' + 'ReactIs.isConcurrentMode() instead. It has the exact same API.');
    }
  }
  return isConcurrentMode(object) || typeOf(object) === REACT_ASYNC_MODE_TYPE;
}
function isConcurrentMode(object) {
  return typeOf(object) === REACT_CONCURRENT_MODE_TYPE;
}
function isContextConsumer(object) {
  return typeOf(object) === REACT_CONTEXT_TYPE;
}
function isContextProvider(object) {
  return typeOf(object) === REACT_PROVIDER_TYPE;
}
function isElement(object) {
  return typeof object === 'object' && object !== null && object.$$typeof === REACT_ELEMENT_TYPE;
}
function isForwardRef(object) {
  return typeOf(object) === REACT_FORWARD_REF_TYPE;
}
function isFragment(object) {
  return typeOf(object) === REACT_FRAGMENT_TYPE;
}
function isLazy(object) {
  return typeOf(object) === REACT_LAZY_TYPE;
}
function isMemo(object) {
  return typeOf(object) === REACT_MEMO_TYPE;
}
function isPortal(object) {
  return typeOf(object) === REACT_PORTAL_TYPE;
}
function isProfiler(object) {
  return typeOf(object) === REACT_PROFILER_TYPE;
}
function isStrictMode(object) {
  return typeOf(object) === REACT_STRICT_MODE_TYPE;
}
function isSuspense(object) {
  return typeOf(object) === REACT_SUSPENSE_TYPE;
}

exports.typeOf = typeOf;
exports.AsyncMode = AsyncMode;
exports.ConcurrentMode = ConcurrentMode;
exports.ContextConsumer = ContextConsumer;
exports.ContextProvider = ContextProvider;
exports.Element = Element;
exports.ForwardRef = ForwardRef;
exports.Fragment = Fragment;
exports.Lazy = Lazy;
exports.Memo = Memo;
exports.Portal = Portal;
exports.Profiler = Profiler;
exports.StrictMode = StrictMode;
exports.Suspense = Suspense;
exports.isValidElementType = isValidElementType;
exports.isAsyncMode = isAsyncMode;
exports.isConcurrentMode = isConcurrentMode;
exports.isContextConsumer = isContextConsumer;
exports.isContextProvider = isContextProvider;
exports.isElement = isElement;
exports.isForwardRef = isForwardRef;
exports.isFragment = isFragment;
exports.isLazy = isLazy;
exports.isMemo = isMemo;
exports.isPortal = isPortal;
exports.isProfiler = isProfiler;
exports.isStrictMode = isStrictMode;
exports.isSuspense = isSuspense;
  })();
}

/* WEBPACK VAR INJECTION */}.call(exports, __webpack_require__(0)))

/***/ }),
/* 8 */
/***/ (function(module, exports, __webpack_require__) {

"use strict";
/* WEBPACK VAR INJECTION */(function(process) {/**
 * Copyright (c) 2013-present, Facebook, Inc.
 *
 * This source code is licensed under the MIT license found in the
 * LICENSE file in the root directory of this source tree.
 */



var ReactIs = __webpack_require__(2);
var assign = __webpack_require__(9);

var ReactPropTypesSecret = __webpack_require__(1);
var checkPropTypes = __webpack_require__(10);

var has = Function.call.bind(Object.prototype.hasOwnProperty);
var printWarning = function() {};

if (process.env.NODE_ENV !== 'production') {
  printWarning = function(text) {
    var message = 'Warning: ' + text;
    if (typeof console !== 'undefined') {
      console.error(message);
    }
    try {
      // --- Welcome to debugging React ---
      // This error was thrown as a convenience so that you can use this stack
      // to find the callsite that caused this warning to fire.
      throw new Error(message);
    } catch (x) {}
  };
}

function emptyFunctionThatReturnsNull() {
  return null;
}

module.exports = function(isValidElement, throwOnDirectAccess) {
  /* global Symbol */
  var ITERATOR_SYMBOL = typeof Symbol === 'function' && Symbol.iterator;
  var FAUX_ITERATOR_SYMBOL = '@@iterator'; // Before Symbol spec.

  /**
   * Returns the iterator method function contained on the iterable object.
   *
   * Be sure to invoke the function with the iterable as context:
   *
   *     var iteratorFn = getIteratorFn(myIterable);
   *     if (iteratorFn) {
   *       var iterator = iteratorFn.call(myIterable);
   *       ...
   *     }
   *
   * @param {?object} maybeIterable
   * @return {?function}
   */
  function getIteratorFn(maybeIterable) {
    var iteratorFn = maybeIterable && (ITERATOR_SYMBOL && maybeIterable[ITERATOR_SYMBOL] || maybeIterable[FAUX_ITERATOR_SYMBOL]);
    if (typeof iteratorFn === 'function') {
      return iteratorFn;
    }
  }

  /**
   * Collection of methods that allow declaration and validation of props that are
   * supplied to React components. Example usage:
   *
   *   var Props = require('ReactPropTypes');
   *   var MyArticle = React.createClass({
   *     propTypes: {
   *       // An optional string prop named "description".
   *       description: Props.string,
   *
   *       // A required enum prop named "category".
   *       category: Props.oneOf(['News','Photos']).isRequired,
   *
   *       // A prop named "dialog" that requires an instance of Dialog.
   *       dialog: Props.instanceOf(Dialog).isRequired
   *     },
   *     render: function() { ... }
   *   });
   *
   * A more formal specification of how these methods are used:
   *
   *   type := array|bool|func|object|number|string|oneOf([...])|instanceOf(...)
   *   decl := ReactPropTypes.{type}(.isRequired)?
   *
   * Each and every declaration produces a function with the same signature. This
   * allows the creation of custom validation functions. For example:
   *
   *  var MyLink = React.createClass({
   *    propTypes: {
   *      // An optional string or URI prop named "href".
   *      href: function(props, propName, componentName) {
   *        var propValue = props[propName];
   *        if (propValue != null && typeof propValue !== 'string' &&
   *            !(propValue instanceof URI)) {
   *          return new Error(
   *            'Expected a string or an URI for ' + propName + ' in ' +
   *            componentName
   *          );
   *        }
   *      }
   *    },
   *    render: function() {...}
   *  });
   *
   * @internal
   */

  var ANONYMOUS = '<<anonymous>>';

  // Important!
  // Keep this list in sync with production version in `./factoryWithThrowingShims.js`.
  var ReactPropTypes = {
    array: createPrimitiveTypeChecker('array'),
    bool: createPrimitiveTypeChecker('boolean'),
    func: createPrimitiveTypeChecker('function'),
    number: createPrimitiveTypeChecker('number'),
    object: createPrimitiveTypeChecker('object'),
    string: createPrimitiveTypeChecker('string'),
    symbol: createPrimitiveTypeChecker('symbol'),

    any: createAnyTypeChecker(),
    arrayOf: createArrayOfTypeChecker,
    element: createElementTypeChecker(),
    elementType: createElementTypeTypeChecker(),
    instanceOf: createInstanceTypeChecker,
    node: createNodeChecker(),
    objectOf: createObjectOfTypeChecker,
    oneOf: createEnumTypeChecker,
    oneOfType: createUnionTypeChecker,
    shape: createShapeTypeChecker,
    exact: createStrictShapeTypeChecker,
  };

  /**
   * inlined Object.is polyfill to avoid requiring consumers ship their own
   * https://developer.mozilla.org/en-US/docs/Web/JavaScript/Reference/Global_Objects/Object/is
   */
  /*eslint-disable no-self-compare*/
  function is(x, y) {
    // SameValue algorithm
    if (x === y) {
      // Steps 1-5, 7-10
      // Steps 6.b-6.e: +0 != -0
      return x !== 0 || 1 / x === 1 / y;
    } else {
      // Step 6.a: NaN == NaN
      return x !== x && y !== y;
    }
  }
  /*eslint-enable no-self-compare*/

  /**
   * We use an Error-like object for backward compatibility as people may call
   * PropTypes directly and inspect their output. However, we don't use real
   * Errors anymore. We don't inspect their stack anyway, and creating them
   * is prohibitively expensive if they are created too often, such as what
   * happens in oneOfType() for any type before the one that matched.
   */
  function PropTypeError(message) {
    this.message = message;
    this.stack = '';
  }
  // Make `instanceof Error` still work for returned errors.
  PropTypeError.prototype = Error.prototype;

  function createChainableTypeChecker(validate) {
    if (process.env.NODE_ENV !== 'production') {
      var manualPropTypeCallCache = {};
      var manualPropTypeWarningCount = 0;
    }
    function checkType(isRequired, props, propName, componentName, location, propFullName, secret) {
      componentName = componentName || ANONYMOUS;
      propFullName = propFullName || propName;

      if (secret !== ReactPropTypesSecret) {
        if (throwOnDirectAccess) {
          // New behavior only for users of `prop-types` package
          var err = new Error(
            'Calling PropTypes validators directly is not supported by the `prop-types` package. ' +
            'Use `PropTypes.checkPropTypes()` to call them. ' +
            'Read more at http://fb.me/use-check-prop-types'
          );
          err.name = 'Invariant Violation';
          throw err;
        } else if (process.env.NODE_ENV !== 'production' && typeof console !== 'undefined') {
          // Old behavior for people using React.PropTypes
          var cacheKey = componentName + ':' + propName;
          if (
            !manualPropTypeCallCache[cacheKey] &&
            // Avoid spamming the console because they are often not actionable except for lib authors
            manualPropTypeWarningCount < 3
          ) {
            printWarning(
              'You are manually calling a React.PropTypes validation ' +
              'function for the `' + propFullName + '` prop on `' + componentName  + '`. This is deprecated ' +
              'and will throw in the standalone `prop-types` package. ' +
              'You may be seeing this warning due to a third-party PropTypes ' +
              'library. See https://fb.me/react-warning-dont-call-proptypes ' + 'for details.'
            );
            manualPropTypeCallCache[cacheKey] = true;
            manualPropTypeWarningCount++;
          }
        }
      }
      if (props[propName] == null) {
        if (isRequired) {
          if (props[propName] === null) {
            return new PropTypeError('The ' + location + ' `' + propFullName + '` is marked as required ' + ('in `' + componentName + '`, but its value is `null`.'));
          }
          return new PropTypeError('The ' + location + ' `' + propFullName + '` is marked as required in ' + ('`' + componentName + '`, but its value is `undefined`.'));
        }
        return null;
      } else {
        return validate(props, propName, componentName, location, propFullName);
      }
    }

    var chainedCheckType = checkType.bind(null, false);
    chainedCheckType.isRequired = checkType.bind(null, true);

    return chainedCheckType;
  }

  function createPrimitiveTypeChecker(expectedType) {
    function validate(props, propName, componentName, location, propFullName, secret) {
      var propValue = props[propName];
      var propType = getPropType(propValue);
      if (propType !== expectedType) {
        // `propValue` being instance of, say, date/regexp, pass the 'object'
        // check, but we can offer a more precise error message here rather than
        // 'of type `object`'.
        var preciseType = getPreciseType(propValue);

        return new PropTypeError('Invalid ' + location + ' `' + propFullName + '` of type ' + ('`' + preciseType + '` supplied to `' + componentName + '`, expected ') + ('`' + expectedType + '`.'));
      }
      return null;
    }
    return createChainableTypeChecker(validate);
  }

  function createAnyTypeChecker() {
    return createChainableTypeChecker(emptyFunctionThatReturnsNull);
  }

  function createArrayOfTypeChecker(typeChecker) {
    function validate(props, propName, componentName, location, propFullName) {
      if (typeof typeChecker !== 'function') {
        return new PropTypeError('Property `' + propFullName + '` of component `' + componentName + '` has invalid PropType notation inside arrayOf.');
      }
      var propValue = props[propName];
      if (!Array.isArray(propValue)) {
        var propType = getPropType(propValue);
        return new PropTypeError('Invalid ' + location + ' `' + propFullName + '` of type ' + ('`' + propType + '` supplied to `' + componentName + '`, expected an array.'));
      }
      for (var i = 0; i < propValue.length; i++) {
        var error = typeChecker(propValue, i, componentName, location, propFullName + '[' + i + ']', ReactPropTypesSecret);
        if (error instanceof Error) {
          return error;
        }
      }
      return null;
    }
    return createChainableTypeChecker(validate);
  }

  function createElementTypeChecker() {
    function validate(props, propName, componentName, location, propFullName) {
      var propValue = props[propName];
      if (!isValidElement(propValue)) {
        var propType = getPropType(propValue);
        return new PropTypeError('Invalid ' + location + ' `' + propFullName + '` of type ' + ('`' + propType + '` supplied to `' + componentName + '`, expected a single ReactElement.'));
      }
      return null;
    }
    return createChainableTypeChecker(validate);
  }

  function createElementTypeTypeChecker() {
    function validate(props, propName, componentName, location, propFullName) {
      var propValue = props[propName];
      if (!ReactIs.isValidElementType(propValue)) {
        var propType = getPropType(propValue);
        return new PropTypeError('Invalid ' + location + ' `' + propFullName + '` of type ' + ('`' + propType + '` supplied to `' + componentName + '`, expected a single ReactElement type.'));
      }
      return null;
    }
    return createChainableTypeChecker(validate);
  }

  function createInstanceTypeChecker(expectedClass) {
    function validate(props, propName, componentName, location, propFullName) {
      if (!(props[propName] instanceof expectedClass)) {
        var expectedClassName = expectedClass.name || ANONYMOUS;
        var actualClassName = getClassName(props[propName]);
        return new PropTypeError('Invalid ' + location + ' `' + propFullName + '` of type ' + ('`' + actualClassName + '` supplied to `' + componentName + '`, expected ') + ('instance of `' + expectedClassName + '`.'));
      }
      return null;
    }
    return createChainableTypeChecker(validate);
  }

  function createEnumTypeChecker(expectedValues) {
    if (!Array.isArray(expectedValues)) {
      if (process.env.NODE_ENV !== 'production') {
        if (arguments.length > 1) {
          printWarning(
            'Invalid arguments supplied to oneOf, expected an array, got ' + arguments.length + ' arguments. ' +
            'A common mistake is to write oneOf(x, y, z) instead of oneOf([x, y, z]).'
          );
        } else {
          printWarning('Invalid argument supplied to oneOf, expected an array.');
        }
      }
      return emptyFunctionThatReturnsNull;
    }

    function validate(props, propName, componentName, location, propFullName) {
      var propValue = props[propName];
      for (var i = 0; i < expectedValues.length; i++) {
        if (is(propValue, expectedValues[i])) {
          return null;
        }
      }

      var valuesString = JSON.stringify(expectedValues, function replacer(key, value) {
        var type = getPreciseType(value);
        if (type === 'symbol') {
          return String(value);
        }
        return value;
      });
      return new PropTypeError('Invalid ' + location + ' `' + propFullName + '` of value `' + String(propValue) + '` ' + ('supplied to `' + componentName + '`, expected one of ' + valuesString + '.'));
    }
    return createChainableTypeChecker(validate);
  }

  function createObjectOfTypeChecker(typeChecker) {
    function validate(props, propName, componentName, location, propFullName) {
      if (typeof typeChecker !== 'function') {
        return new PropTypeError('Property `' + propFullName + '` of component `' + componentName + '` has invalid PropType notation inside objectOf.');
      }
      var propValue = props[propName];
      var propType = getPropType(propValue);
      if (propType !== 'object') {
        return new PropTypeError('Invalid ' + location + ' `' + propFullName + '` of type ' + ('`' + propType + '` supplied to `' + componentName + '`, expected an object.'));
      }
      for (var key in propValue) {
        if (has(propValue, key)) {
          var error = typeChecker(propValue, key, componentName, location, propFullName + '.' + key, ReactPropTypesSecret);
          if (error instanceof Error) {
            return error;
          }
        }
      }
      return null;
    }
    return createChainableTypeChecker(validate);
  }

  function createUnionTypeChecker(arrayOfTypeCheckers) {
    if (!Array.isArray(arrayOfTypeCheckers)) {
      process.env.NODE_ENV !== 'production' ? printWarning('Invalid argument supplied to oneOfType, expected an instance of array.') : void 0;
      return emptyFunctionThatReturnsNull;
    }

    for (var i = 0; i < arrayOfTypeCheckers.length; i++) {
      var checker = arrayOfTypeCheckers[i];
      if (typeof checker !== 'function') {
        printWarning(
          'Invalid argument supplied to oneOfType. Expected an array of check functions, but ' +
          'received ' + getPostfixForTypeWarning(checker) + ' at index ' + i + '.'
        );
        return emptyFunctionThatReturnsNull;
      }
    }

    function validate(props, propName, componentName, location, propFullName) {
      for (var i = 0; i < arrayOfTypeCheckers.length; i++) {
        var checker = arrayOfTypeCheckers[i];
        if (checker(props, propName, componentName, location, propFullName, ReactPropTypesSecret) == null) {
          return null;
        }
      }

      return new PropTypeError('Invalid ' + location + ' `' + propFullName + '` supplied to ' + ('`' + componentName + '`.'));
    }
    return createChainableTypeChecker(validate);
  }

  function createNodeChecker() {
    function validate(props, propName, componentName, location, propFullName) {
      if (!isNode(props[propName])) {
        return new PropTypeError('Invalid ' + location + ' `' + propFullName + '` supplied to ' + ('`' + componentName + '`, expected a ReactNode.'));
      }
      return null;
    }
    return createChainableTypeChecker(validate);
  }

  function createShapeTypeChecker(shapeTypes) {
    function validate(props, propName, componentName, location, propFullName) {
      var propValue = props[propName];
      var propType = getPropType(propValue);
      if (propType !== 'object') {
        return new PropTypeError('Invalid ' + location + ' `' + propFullName + '` of type `' + propType + '` ' + ('supplied to `' + componentName + '`, expected `object`.'));
      }
      for (var key in shapeTypes) {
        var checker = shapeTypes[key];
        if (!checker) {
          continue;
        }
        var error = checker(propValue, key, componentName, location, propFullName + '.' + key, ReactPropTypesSecret);
        if (error) {
          return error;
        }
      }
      return null;
    }
    return createChainableTypeChecker(validate);
  }

  function createStrictShapeTypeChecker(shapeTypes) {
    function validate(props, propName, componentName, location, propFullName) {
      var propValue = props[propName];
      var propType = getPropType(propValue);
      if (propType !== 'object') {
        return new PropTypeError('Invalid ' + location + ' `' + propFullName + '` of type `' + propType + '` ' + ('supplied to `' + componentName + '`, expected `object`.'));
      }
      // We need to check all keys in case some are required but missing from
      // props.
      var allKeys = assign({}, props[propName], shapeTypes);
      for (var key in allKeys) {
        var checker = shapeTypes[key];
        if (!checker) {
          return new PropTypeError(
            'Invalid ' + location + ' `' + propFullName + '` key `' + key + '` supplied to `' + componentName + '`.' +
            '\nBad object: ' + JSON.stringify(props[propName], null, '  ') +
            '\nValid keys: ' +  JSON.stringify(Object.keys(shapeTypes), null, '  ')
          );
        }
        var error = checker(propValue, key, componentName, location, propFullName + '.' + key, ReactPropTypesSecret);
        if (error) {
          return error;
        }
      }
      return null;
    }

    return createChainableTypeChecker(validate);
  }

  function isNode(propValue) {
    switch (typeof propValue) {
      case 'number':
      case 'string':
      case 'undefined':
        return true;
      case 'boolean':
        return !propValue;
      case 'object':
        if (Array.isArray(propValue)) {
          return propValue.every(isNode);
        }
        if (propValue === null || isValidElement(propValue)) {
          return true;
        }

        var iteratorFn = getIteratorFn(propValue);
        if (iteratorFn) {
          var iterator = iteratorFn.call(propValue);
          var step;
          if (iteratorFn !== propValue.entries) {
            while (!(step = iterator.next()).done) {
              if (!isNode(step.value)) {
                return false;
              }
            }
          } else {
            // Iterator will provide entry [k,v] tuples rather than values.
            while (!(step = iterator.next()).done) {
              var entry = step.value;
              if (entry) {
                if (!isNode(entry[1])) {
                  return false;
                }
              }
            }
          }
        } else {
          return false;
        }

        return true;
      default:
        return false;
    }
  }

  function isSymbol(propType, propValue) {
    // Native Symbol.
    if (propType === 'symbol') {
      return true;
    }

    // falsy value can't be a Symbol
    if (!propValue) {
      return false;
    }

    // 19.4.3.5 Symbol.prototype[@@toStringTag] === 'Symbol'
    if (propValue['@@toStringTag'] === 'Symbol') {
      return true;
    }

    // Fallback for non-spec compliant Symbols which are polyfilled.
    if (typeof Symbol === 'function' && propValue instanceof Symbol) {
      return true;
    }

    return false;
  }

  // Equivalent of `typeof` but with special handling for array and regexp.
  function getPropType(propValue) {
    var propType = typeof propValue;
    if (Array.isArray(propValue)) {
      return 'array';
    }
    if (propValue instanceof RegExp) {
      // Old webkits (at least until Android 4.0) return 'function' rather than
      // 'object' for typeof a RegExp. We'll normalize this here so that /bla/
      // passes PropTypes.object.
      return 'object';
    }
    if (isSymbol(propType, propValue)) {
      return 'symbol';
    }
    return propType;
  }

  // This handles more types than `getPropType`. Only used for error messages.
  // See `createPrimitiveTypeChecker`.
  function getPreciseType(propValue) {
    if (typeof propValue === 'undefined' || propValue === null) {
      return '' + propValue;
    }
    var propType = getPropType(propValue);
    if (propType === 'object') {
      if (propValue instanceof Date) {
        return 'date';
      } else if (propValue instanceof RegExp) {
        return 'regexp';
      }
    }
    return propType;
  }

  // Returns a string that is postfixed to a warning about an invalid type.
  // For example, "undefined" or "of type array"
  function getPostfixForTypeWarning(value) {
    var type = getPreciseType(value);
    switch (type) {
      case 'array':
      case 'object':
        return 'an ' + type;
      case 'boolean':
      case 'date':
      case 'regexp':
        return 'a ' + type;
      default:
        return type;
    }
  }

  // Returns class name of the object, if any.
  function getClassName(propValue) {
    if (!propValue.constructor || !propValue.constructor.name) {
      return ANONYMOUS;
    }
    return propValue.constructor.name;
  }

  ReactPropTypes.checkPropTypes = checkPropTypes;
  ReactPropTypes.resetWarningCache = checkPropTypes.resetWarningCache;
  ReactPropTypes.PropTypes = ReactPropTypes;

  return ReactPropTypes;
};

/* WEBPACK VAR INJECTION */}.call(exports, __webpack_require__(0)))

/***/ }),
/* 9 */
/***/ (function(module, exports, __webpack_require__) {

"use strict";
/*
object-assign
(c) Sindre Sorhus
@license MIT
*/


/* eslint-disable no-unused-vars */
var getOwnPropertySymbols = Object.getOwnPropertySymbols;
var hasOwnProperty = Object.prototype.hasOwnProperty;
var propIsEnumerable = Object.prototype.propertyIsEnumerable;

function toObject(val) {
	if (val === null || val === undefined) {
		throw new TypeError('Object.assign cannot be called with null or undefined');
	}

	return Object(val);
}

function shouldUseNative() {
	try {
		if (!Object.assign) {
			return false;
		}

		// Detect buggy property enumeration order in older V8 versions.

		// https://bugs.chromium.org/p/v8/issues/detail?id=4118
		var test1 = new String('abc');  // eslint-disable-line no-new-wrappers
		test1[5] = 'de';
		if (Object.getOwnPropertyNames(test1)[0] === '5') {
			return false;
		}

		// https://bugs.chromium.org/p/v8/issues/detail?id=3056
		var test2 = {};
		for (var i = 0; i < 10; i++) {
			test2['_' + String.fromCharCode(i)] = i;
		}
		var order2 = Object.getOwnPropertyNames(test2).map(function (n) {
			return test2[n];
		});
		if (order2.join('') !== '0123456789') {
			return false;
		}

		// https://bugs.chromium.org/p/v8/issues/detail?id=3056
		var test3 = {};
		'abcdefghijklmnopqrst'.split('').forEach(function (letter) {
			test3[letter] = letter;
		});
		if (Object.keys(Object.assign({}, test3)).join('') !==
				'abcdefghijklmnopqrst') {
			return false;
		}

		return true;
	} catch (err) {
		// We don't expect any of the above to throw, but better to be safe.
		return false;
	}
}

module.exports = shouldUseNative() ? Object.assign : function (target, source) {
	var from;
	var to = toObject(target);
	var symbols;

	for (var s = 1; s < arguments.length; s++) {
		from = Object(arguments[s]);

		for (var key in from) {
			if (hasOwnProperty.call(from, key)) {
				to[key] = from[key];
			}
		}

		if (getOwnPropertySymbols) {
			symbols = getOwnPropertySymbols(from);
			for (var i = 0; i < symbols.length; i++) {
				if (propIsEnumerable.call(from, symbols[i])) {
					to[symbols[i]] = from[symbols[i]];
				}
			}
		}
	}

	return to;
};


/***/ }),
/* 10 */
/***/ (function(module, exports, __webpack_require__) {

"use strict";
/* WEBPACK VAR INJECTION */(function(process) {/**
 * Copyright (c) 2013-present, Facebook, Inc.
 *
 * This source code is licensed under the MIT license found in the
 * LICENSE file in the root directory of this source tree.
 */



var printWarning = function() {};

if (process.env.NODE_ENV !== 'production') {
  var ReactPropTypesSecret = __webpack_require__(1);
  var loggedTypeFailures = {};
  var has = Function.call.bind(Object.prototype.hasOwnProperty);

  printWarning = function(text) {
    var message = 'Warning: ' + text;
    if (typeof console !== 'undefined') {
      console.error(message);
    }
    try {
      // --- Welcome to debugging React ---
      // This error was thrown as a convenience so that you can use this stack
      // to find the callsite that caused this warning to fire.
      throw new Error(message);
    } catch (x) {}
  };
}

/**
 * Assert that the values match with the type specs.
 * Error messages are memorized and will only be shown once.
 *
 * @param {object} typeSpecs Map of name to a ReactPropType
 * @param {object} values Runtime values that need to be type-checked
 * @param {string} location e.g. "prop", "context", "child context"
 * @param {string} componentName Name of the component for error messages.
 * @param {?Function} getStack Returns the component stack.
 * @private
 */
function checkPropTypes(typeSpecs, values, location, componentName, getStack) {
  if (process.env.NODE_ENV !== 'production') {
    for (var typeSpecName in typeSpecs) {
      if (has(typeSpecs, typeSpecName)) {
        var error;
        // Prop type validation may throw. In case they do, we don't want to
        // fail the render phase where it didn't fail before. So we log it.
        // After these have been cleaned up, we'll let them throw.
        try {
          // This is intentionally an invariant that gets caught. It's the same
          // behavior as without this statement except with a better message.
          if (typeof typeSpecs[typeSpecName] !== 'function') {
            var err = Error(
              (componentName || 'React class') + ': ' + location + ' type `' + typeSpecName + '` is invalid; ' +
              'it must be a function, usually from the `prop-types` package, but received `' + typeof typeSpecs[typeSpecName] + '`.'
            );
            err.name = 'Invariant Violation';
            throw err;
          }
          error = typeSpecs[typeSpecName](values, typeSpecName, componentName, location, null, ReactPropTypesSecret);
        } catch (ex) {
          error = ex;
        }
        if (error && !(error instanceof Error)) {
          printWarning(
            (componentName || 'React class') + ': type specification of ' +
            location + ' `' + typeSpecName + '` is invalid; the type checker ' +
            'function must return `null` or an `Error` but returned a ' + typeof error + '. ' +
            'You may have forgotten to pass an argument to the type checker ' +
            'creator (arrayOf, instanceOf, objectOf, oneOf, oneOfType, and ' +
            'shape all require an argument).'
          );
        }
        if (error instanceof Error && !(error.message in loggedTypeFailures)) {
          // Only monitor this failure once because there tends to be a lot of the
          // same error.
          loggedTypeFailures[error.message] = true;

          var stack = getStack ? getStack() : '';

          printWarning(
            'Failed ' + location + ' type: ' + error.message + (stack != null ? stack : '')
          );
        }
      }
    }
  }
}

/**
 * Resets warning cache when testing.
 *
 * @private
 */
checkPropTypes.resetWarningCache = function() {
  if (process.env.NODE_ENV !== 'production') {
    loggedTypeFailures = {};
  }
}

module.exports = checkPropTypes;

/* WEBPACK VAR INJECTION */}.call(exports, __webpack_require__(0)))

/***/ }),
/* 11 */
/***/ (function(module, exports, __webpack_require__) {

"use strict";
/**
 * Copyright (c) 2013-present, Facebook, Inc.
 *
 * This source code is licensed under the MIT license found in the
 * LICENSE file in the root directory of this source tree.
 */



var ReactPropTypesSecret = __webpack_require__(1);

function emptyFunction() {}
function emptyFunctionWithReset() {}
emptyFunctionWithReset.resetWarningCache = emptyFunction;

module.exports = function() {
  function shim(props, propName, componentName, location, propFullName, secret) {
    if (secret === ReactPropTypesSecret) {
      // It is still safe when called from React.
      return;
    }
    var err = new Error(
      'Calling PropTypes validators directly is not supported by the `prop-types` package. ' +
      'Use PropTypes.checkPropTypes() to call them. ' +
      'Read more at http://fb.me/use-check-prop-types'
    );
    err.name = 'Invariant Violation';
    throw err;
  };
  shim.isRequired = shim;
  function getShim() {
    return shim;
  };
  // Important!
  // Keep this list in sync with production version in `./factoryWithTypeCheckers.js`.
  var ReactPropTypes = {
    array: shim,
    bool: shim,
    func: shim,
    number: shim,
    object: shim,
    string: shim,
    symbol: shim,

    any: shim,
    arrayOf: getShim,
    element: shim,
    elementType: shim,
    instanceOf: getShim,
    node: shim,
    objectOf: getShim,
    oneOf: getShim,
    oneOfType: getShim,
    shape: getShim,
    exact: getShim,

    checkPropTypes: emptyFunctionWithReset,
    resetWarningCache: emptyFunction
  };

  ReactPropTypes.PropTypes = ReactPropTypes;

  return ReactPropTypes;
};


/***/ }),
/* 12 */
/***/ (function(module, exports, __webpack_require__) {

/* WEBPACK VAR INJECTION */(function(global) {/**
 * lodash (Custom Build) <https://lodash.com/>
 * Build: `lodash modularize exports="npm" -o ./`
 * Copyright jQuery Foundation and other contributors <https://jquery.org/>
 * Released under MIT license <https://lodash.com/license>
 * Based on Underscore.js 1.8.3 <http://underscorejs.org/LICENSE>
 * Copyright Jeremy Ashkenas, DocumentCloud and Investigative Reporters & Editors
 */

/** Used as the `TypeError` message for "Functions" methods. */
var FUNC_ERROR_TEXT = 'Expected a function';

/** Used as references for various `Number` constants. */
var NAN = 0 / 0;

/** `Object#toString` result references. */
var symbolTag = '[object Symbol]';

/** Used to match leading and trailing whitespace. */
var reTrim = /^\s+|\s+$/g;

/** Used to detect bad signed hexadecimal string values. */
var reIsBadHex = /^[-+]0x[0-9a-f]+$/i;

/** Used to detect binary string values. */
var reIsBinary = /^0b[01]+$/i;

/** Used to detect octal string values. */
var reIsOctal = /^0o[0-7]+$/i;

/** Built-in method references without a dependency on `root`. */
var freeParseInt = parseInt;

/** Detect free variable `global` from Node.js. */
var freeGlobal = typeof global == 'object' && global && global.Object === Object && global;

/** Detect free variable `self`. */
var freeSelf = typeof self == 'object' && self && self.Object === Object && self;

/** Used as a reference to the global object. */
var root = freeGlobal || freeSelf || Function('return this')();

/** Used for built-in method references. */
var objectProto = Object.prototype;

/**
 * Used to resolve the
 * [`toStringTag`](http://ecma-international.org/ecma-262/7.0/#sec-object.prototype.tostring)
 * of values.
 */
var objectToString = objectProto.toString;

/* Built-in method references for those with the same name as other `lodash` methods. */
var nativeMax = Math.max,
    nativeMin = Math.min;

/**
 * Gets the timestamp of the number of milliseconds that have elapsed since
 * the Unix epoch (1 January 1970 00:00:00 UTC).
 *
 * @static
 * @memberOf _
 * @since 2.4.0
 * @category Date
 * @returns {number} Returns the timestamp.
 * @example
 *
 * _.defer(function(stamp) {
 *   console.log(_.now() - stamp);
 * }, _.now());
 * // => Logs the number of milliseconds it took for the deferred invocation.
 */
var now = function() {
  return root.Date.now();
};

/**
 * Creates a debounced function that delays invoking `func` until after `wait`
 * milliseconds have elapsed since the last time the debounced function was
 * invoked. The debounced function comes with a `cancel` method to cancel
 * delayed `func` invocations and a `flush` method to immediately invoke them.
 * Provide `options` to indicate whether `func` should be invoked on the
 * leading and/or trailing edge of the `wait` timeout. The `func` is invoked
 * with the last arguments provided to the debounced function. Subsequent
 * calls to the debounced function return the result of the last `func`
 * invocation.
 *
 * **Note:** If `leading` and `trailing` options are `true`, `func` is
 * invoked on the trailing edge of the timeout only if the debounced function
 * is invoked more than once during the `wait` timeout.
 *
 * If `wait` is `0` and `leading` is `false`, `func` invocation is deferred
 * until to the next tick, similar to `setTimeout` with a timeout of `0`.
 *
 * See [David Corbacho's article](https://css-tricks.com/debouncing-throttling-explained-examples/)
 * for details over the differences between `_.debounce` and `_.throttle`.
 *
 * @static
 * @memberOf _
 * @since 0.1.0
 * @category Function
 * @param {Function} func The function to debounce.
 * @param {number} [wait=0] The number of milliseconds to delay.
 * @param {Object} [options={}] The options object.
 * @param {boolean} [options.leading=false]
 *  Specify invoking on the leading edge of the timeout.
 * @param {number} [options.maxWait]
 *  The maximum time `func` is allowed to be delayed before it's invoked.
 * @param {boolean} [options.trailing=true]
 *  Specify invoking on the trailing edge of the timeout.
 * @returns {Function} Returns the new debounced function.
 * @example
 *
 * // Avoid costly calculations while the window size is in flux.
 * jQuery(window).on('resize', _.debounce(calculateLayout, 150));
 *
 * // Invoke `sendMail` when clicked, debouncing subsequent calls.
 * jQuery(element).on('click', _.debounce(sendMail, 300, {
 *   'leading': true,
 *   'trailing': false
 * }));
 *
 * // Ensure `batchLog` is invoked once after 1 second of debounced calls.
 * var debounced = _.debounce(batchLog, 250, { 'maxWait': 1000 });
 * var source = new EventSource('/stream');
 * jQuery(source).on('message', debounced);
 *
 * // Cancel the trailing debounced invocation.
 * jQuery(window).on('popstate', debounced.cancel);
 */
function debounce(func, wait, options) {
  var lastArgs,
      lastThis,
      maxWait,
      result,
      timerId,
      lastCallTime,
      lastInvokeTime = 0,
      leading = false,
      maxing = false,
      trailing = true;

  if (typeof func != 'function') {
    throw new TypeError(FUNC_ERROR_TEXT);
  }
  wait = toNumber(wait) || 0;
  if (isObject(options)) {
    leading = !!options.leading;
    maxing = 'maxWait' in options;
    maxWait = maxing ? nativeMax(toNumber(options.maxWait) || 0, wait) : maxWait;
    trailing = 'trailing' in options ? !!options.trailing : trailing;
  }

  function invokeFunc(time) {
    var args = lastArgs,
        thisArg = lastThis;

    lastArgs = lastThis = undefined;
    lastInvokeTime = time;
    result = func.apply(thisArg, args);
    return result;
  }

  function leadingEdge(time) {
    // Reset any `maxWait` timer.
    lastInvokeTime = time;
    // Start the timer for the trailing edge.
    timerId = setTimeout(timerExpired, wait);
    // Invoke the leading edge.
    return leading ? invokeFunc(time) : result;
  }

  function remainingWait(time) {
    var timeSinceLastCall = time - lastCallTime,
        timeSinceLastInvoke = time - lastInvokeTime,
        result = wait - timeSinceLastCall;

    return maxing ? nativeMin(result, maxWait - timeSinceLastInvoke) : result;
  }

  function shouldInvoke(time) {
    var timeSinceLastCall = time - lastCallTime,
        timeSinceLastInvoke = time - lastInvokeTime;

    // Either this is the first call, activity has stopped and we're at the
    // trailing edge, the system time has gone backwards and we're treating
    // it as the trailing edge, or we've hit the `maxWait` limit.
    return (lastCallTime === undefined || (timeSinceLastCall >= wait) ||
      (timeSinceLastCall < 0) || (maxing && timeSinceLastInvoke >= maxWait));
  }

  function timerExpired() {
    var time = now();
    if (shouldInvoke(time)) {
      return trailingEdge(time);
    }
    // Restart the timer.
    timerId = setTimeout(timerExpired, remainingWait(time));
  }

  function trailingEdge(time) {
    timerId = undefined;

    // Only invoke if we have `lastArgs` which means `func` has been
    // debounced at least once.
    if (trailing && lastArgs) {
      return invokeFunc(time);
    }
    lastArgs = lastThis = undefined;
    return result;
  }

  function cancel() {
    if (timerId !== undefined) {
      clearTimeout(timerId);
    }
    lastInvokeTime = 0;
    lastArgs = lastCallTime = lastThis = timerId = undefined;
  }

  function flush() {
    return timerId === undefined ? result : trailingEdge(now());
  }

  function debounced() {
    var time = now(),
        isInvoking = shouldInvoke(time);

    lastArgs = arguments;
    lastThis = this;
    lastCallTime = time;

    if (isInvoking) {
      if (timerId === undefined) {
        return leadingEdge(lastCallTime);
      }
      if (maxing) {
        // Handle invocations in a tight loop.
        timerId = setTimeout(timerExpired, wait);
        return invokeFunc(lastCallTime);
      }
    }
    if (timerId === undefined) {
      timerId = setTimeout(timerExpired, wait);
    }
    return result;
  }
  debounced.cancel = cancel;
  debounced.flush = flush;
  return debounced;
}

/**
 * Creates a throttled function that only invokes `func` at most once per
 * every `wait` milliseconds. The throttled function comes with a `cancel`
 * method to cancel delayed `func` invocations and a `flush` method to
 * immediately invoke them. Provide `options` to indicate whether `func`
 * should be invoked on the leading and/or trailing edge of the `wait`
 * timeout. The `func` is invoked with the last arguments provided to the
 * throttled function. Subsequent calls to the throttled function return the
 * result of the last `func` invocation.
 *
 * **Note:** If `leading` and `trailing` options are `true`, `func` is
 * invoked on the trailing edge of the timeout only if the throttled function
 * is invoked more than once during the `wait` timeout.
 *
 * If `wait` is `0` and `leading` is `false`, `func` invocation is deferred
 * until to the next tick, similar to `setTimeout` with a timeout of `0`.
 *
 * See [David Corbacho's article](https://css-tricks.com/debouncing-throttling-explained-examples/)
 * for details over the differences between `_.throttle` and `_.debounce`.
 *
 * @static
 * @memberOf _
 * @since 0.1.0
 * @category Function
 * @param {Function} func The function to throttle.
 * @param {number} [wait=0] The number of milliseconds to throttle invocations to.
 * @param {Object} [options={}] The options object.
 * @param {boolean} [options.leading=true]
 *  Specify invoking on the leading edge of the timeout.
 * @param {boolean} [options.trailing=true]
 *  Specify invoking on the trailing edge of the timeout.
 * @returns {Function} Returns the new throttled function.
 * @example
 *
 * // Avoid excessively updating the position while scrolling.
 * jQuery(window).on('scroll', _.throttle(updatePosition, 100));
 *
 * // Invoke `renewToken` when the click event is fired, but not more than once every 5 minutes.
 * var throttled = _.throttle(renewToken, 300000, { 'trailing': false });
 * jQuery(element).on('click', throttled);
 *
 * // Cancel the trailing throttled invocation.
 * jQuery(window).on('popstate', throttled.cancel);
 */
function throttle(func, wait, options) {
  var leading = true,
      trailing = true;

  if (typeof func != 'function') {
    throw new TypeError(FUNC_ERROR_TEXT);
  }
  if (isObject(options)) {
    leading = 'leading' in options ? !!options.leading : leading;
    trailing = 'trailing' in options ? !!options.trailing : trailing;
  }
  return debounce(func, wait, {
    'leading': leading,
    'maxWait': wait,
    'trailing': trailing
  });
}

/**
 * Checks if `value` is the
 * [language type](http://www.ecma-international.org/ecma-262/7.0/#sec-ecmascript-language-types)
 * of `Object`. (e.g. arrays, functions, objects, regexes, `new Number(0)`, and `new String('')`)
 *
 * @static
 * @memberOf _
 * @since 0.1.0
 * @category Lang
 * @param {*} value The value to check.
 * @returns {boolean} Returns `true` if `value` is an object, else `false`.
 * @example
 *
 * _.isObject({});
 * // => true
 *
 * _.isObject([1, 2, 3]);
 * // => true
 *
 * _.isObject(_.noop);
 * // => true
 *
 * _.isObject(null);
 * // => false
 */
function isObject(value) {
  var type = typeof value;
  return !!value && (type == 'object' || type == 'function');
}

/**
 * Checks if `value` is object-like. A value is object-like if it's not `null`
 * and has a `typeof` result of "object".
 *
 * @static
 * @memberOf _
 * @since 4.0.0
 * @category Lang
 * @param {*} value The value to check.
 * @returns {boolean} Returns `true` if `value` is object-like, else `false`.
 * @example
 *
 * _.isObjectLike({});
 * // => true
 *
 * _.isObjectLike([1, 2, 3]);
 * // => true
 *
 * _.isObjectLike(_.noop);
 * // => false
 *
 * _.isObjectLike(null);
 * // => false
 */
function isObjectLike(value) {
  return !!value && typeof value == 'object';
}

/**
 * Checks if `value` is classified as a `Symbol` primitive or object.
 *
 * @static
 * @memberOf _
 * @since 4.0.0
 * @category Lang
 * @param {*} value The value to check.
 * @returns {boolean} Returns `true` if `value` is a symbol, else `false`.
 * @example
 *
 * _.isSymbol(Symbol.iterator);
 * // => true
 *
 * _.isSymbol('abc');
 * // => false
 */
function isSymbol(value) {
  return typeof value == 'symbol' ||
    (isObjectLike(value) && objectToString.call(value) == symbolTag);
}

/**
 * Converts `value` to a number.
 *
 * @static
 * @memberOf _
 * @since 4.0.0
 * @category Lang
 * @param {*} value The value to process.
 * @returns {number} Returns the number.
 * @example
 *
 * _.toNumber(3.2);
 * // => 3.2
 *
 * _.toNumber(Number.MIN_VALUE);
 * // => 5e-324
 *
 * _.toNumber(Infinity);
 * // => Infinity
 *
 * _.toNumber('3.2');
 * // => 3.2
 */
function toNumber(value) {
  if (typeof value == 'number') {
    return value;
  }
  if (isSymbol(value)) {
    return NAN;
  }
  if (isObject(value)) {
    var other = typeof value.valueOf == 'function' ? value.valueOf() : value;
    value = isObject(other) ? (other + '') : other;
  }
  if (typeof value != 'string') {
    return value === 0 ? value : +value;
  }
  value = value.replace(reTrim, '');
  var isBinary = reIsBinary.test(value);
  return (isBinary || reIsOctal.test(value))
    ? freeParseInt(value.slice(2), isBinary ? 2 : 8)
    : (reIsBadHex.test(value) ? NAN : +value);
}

module.exports = throttle;

/* WEBPACK VAR INJECTION */}.call(exports, __webpack_require__(13)))

/***/ }),
/* 13 */
/***/ (function(module, exports) {

var g;

// This works in non-strict mode
g = (function() {
	return this;
})();

try {
	// This works if eval is allowed (see CSP)
	g = g || Function("return this")() || (1,eval)("this");
} catch(e) {
	// This works if the window reference is available
	if(typeof window === "object")
		g = window;
}

// g can still be undefined, but nothing to do about it...
// We return undefined, instead of nothing here, so it's
// easier to handle this case. if(!global) { ...}

module.exports = g;


/***/ })
/******/ ]);
});<|MERGE_RESOLUTION|>--- conflicted
+++ resolved
@@ -521,11 +521,7 @@
           }, _this3.state.retryDelay * 1000);
         } else {
           _this3.setState({ fallbackImage: _this3.props.fallbackImage });
-<<<<<<< HEAD
-          if (_this3.state.load === false && _this3.props.onFallbackCallBack !== null) {
-=======
           if (_this3.props.onFallbackCallBack !== null) {
->>>>>>> e3105cbf
             _this3.props.onFallbackCallBack();
           }
         }
@@ -2280,27 +2276,27 @@
 /* 13 */
 /***/ (function(module, exports) {
 
-var g;
-
-// This works in non-strict mode
-g = (function() {
-	return this;
-})();
-
-try {
-	// This works if eval is allowed (see CSP)
-	g = g || Function("return this")() || (1,eval)("this");
-} catch(e) {
-	// This works if the window reference is available
-	if(typeof window === "object")
-		g = window;
-}
-
-// g can still be undefined, but nothing to do about it...
-// We return undefined, instead of nothing here, so it's
-// easier to handle this case. if(!global) { ...}
-
-module.exports = g;
+var g;
+
+// This works in non-strict mode
+g = (function() {
+	return this;
+})();
+
+try {
+	// This works if eval is allowed (see CSP)
+	g = g || Function("return this")() || (1,eval)("this");
+} catch(e) {
+	// This works if the window reference is available
+	if(typeof window === "object")
+		g = window;
+}
+
+// g can still be undefined, but nothing to do about it...
+// We return undefined, instead of nothing here, so it's
+// easier to handle this case. if(!global) { ...}
+
+module.exports = g;
 
 
 /***/ })
