import React, { Component } from "react";
import PropTypes from "prop-types";
import throttle from "lodash.throttle";

function registerListener(event, fn) {
  if (window.addEventListener) {
    window.addEventListener(event, fn);
  } else {
    window.attachEvent("on" + event, fn);
  }
}

function isInViewport(el) {
  const rect = el.getBoundingClientRect();
  return (
    rect.top >= 0 &&
    rect.left >= 0 &&
    rect.top <= (window.innerHeight || document.documentElement.clientHeight) &&
    rect.left <= (window.innerWidth || document.documentElement.clientWidth)
  );
}

const fadeIn = `
  @keyframes gracefulimage {
    0%   { opacity: 0.25; }
    50%  { opacity: 0.5; }
    100% { opacity: 1; }
  }
`;

const IS_SVG_SUPPORTED = document.implementation.hasFeature(
  "http://www.w3.org/TR/SVG11/feature#Image",
  "1.1"
);

class GracefulImage extends Component {
  constructor(props) {
    super(props);
    let placeholder = null;

    if (IS_SVG_SUPPORTED) {
      const width =
        this.props.style && this.props.style.width
          ? this.props.style.width
          : this.props.width ? this.props.width : "200";
      const height =
        this.props.style && this.props.style.height
          ? this.props.style.height
          : this.props.height ? this.props.height : "150";
      if (this.props.placeholderImage !== null) {
        placeholder = this.props.placeholderImage;
      } else {
        placeholder =
        "data:image/svg+xml;charset=utf-8,%3Csvg xmlns%3D'http%3A%2F%2Fwww.w3.org%2F2000%2Fsvg' width%3D'{{w}}' height%3D'{{h}}' viewBox%3D'0 0 {{w}} {{h}}'%2F%3E";
        placeholder = placeholder
          .replace(/{{w}}/g, width)
          .replace(/{{h}}/g, height);
      }
    }

    // store a reference to the throttled function
    this.throttledFunction = throttle(this.lazyLoad, 150);

    this.state = {
      loaded: false,
      retryDelay: this.props.retry.delay,
      retryCount: 1,
      placeholder: placeholder
    };
  }

  /*
    Creating a stylesheet to hold the fading animation
  */
  addAnimationStyles() {
    const exists = document.head.querySelectorAll("[data-gracefulimage]");

    if (!exists.length) {
      const styleElement = document.createElement("style");
      styleElement.setAttribute("data-gracefulimage", "exists");
      document.head.appendChild(styleElement);
      styleElement.sheet.insertRule(fadeIn, styleElement.sheet.cssRules.length);
    }
  }

  /*
    Attempts to download an image, and tracks its success / failure
  */
  loadImage() {
    const image = new Image();

    image.onload = () => {
      this.setState({ loaded: true });
      if (this.props.onLoadCallBack !== null) {
        this.props.onLoadCallBack();
      }
    };
    image.onerror = () => {
      this.handleImageRetries(image);
    };
    image.src = this.props.src;
  }

  /*
    If placeholder is currently within the viewport then load the actual image
    and remove all event listeners associated with it
  */
  lazyLoad = () => {
    if (isInViewport(this.placeholderImage)) {
      this.clearEventListeners();
      this.loadImage();
    }
  };

  /*
    Attempts to load an image src passed via props
    and utilises image events to track sccess / failure of the loading
  */
  componentDidMount() {
    this.addAnimationStyles();

    // if user wants to lazy load
    if (!this.props.noLazyLoad && IS_SVG_SUPPORTED) {
      // check if already within viewport to avoid attaching listeners
      if (isInViewport(this.placeholderImage)) {
        this.loadImage();
      } else {
        registerListener("load", this.throttledFunction);
        registerListener("scroll", this.throttledFunction);
        registerListener("resize", this.throttledFunction);
        registerListener("gestureend", this.throttledFunction); // to detect pinch on mobile devices
      }
    } else {
      this.loadImage();
    }
  }

  clearEventListeners() {
    window.removeEventListener("load", this.throttledFunction);
    window.removeEventListener("scroll", this.throttledFunction);
    window.removeEventListener("resize", this.throttledFunction);
    window.removeEventListener("gestureend", this.throttledFunction);
  }

  /*
    Clear timeout incase retry is still running
    And clear any existing event listeners
  */
  componentWillUnmount() {
    if (this.timeout) {
      window.clearTimeout(this.timeout);
    }
    this.clearEventListeners();
  }

  /*
    Handles the actual re-attempts of loading the image
    following the default / provided retry algorithm
  */
  handleImageRetries(image) {
    this.setState({ loaded: false }, () => {
      if (this.state.retryCount <= this.props.retry.count) {
        this.timeout = setTimeout(() => {
          // re-attempt fetching the image
          image.src = this.props.src;

          // update count and delay
          this.setState(prevState => {
            let updateDelay;
            if (this.props.retry.accumulate === "multiply") {
              updateDelay = prevState.retryDelay * this.props.retry.delay;
            } else if (this.props.retry.accumulate === "add") {
              updateDelay = prevState.retryDelay + this.props.retry.delay;
            } else if (this.props.retry.accumulate === "noop") {
              updateDelay = this.props.retry.delay;
            } else {
              updateDelay = "multiply";
            }

            return {
              retryDelay: updateDelay,
              retryCount: prevState.retryCount + 1
            };
          });
        }, this.state.retryDelay * 1000);
      } else {
        this.setState({ fallbackImage: this.props.fallbackImage });
<<<<<<< HEAD
        if (this.state.load === false && this.props.onFallbackCallBack !== null) {
=======
        if (this.props.onFallbackCallBack !== null) {
>>>>>>> e3105cbf
          this.props.onFallbackCallBack();
        }
      }
    });
  }

  /*
    - If image hasn't yet loaded AND user didn't want a placeholder OR SVG not supported then don't render anything
    - Else if image has not loaded and fallback image is given, then render the fallback image
    - Else render the default placeholder until image is loaded.
  */
  render() {
    if (!this.state.loaded && (this.props.noPlaceholder || !IS_SVG_SUPPORTED)) {
      return null;
    } else if ((!this.state.loaded && this.state.fallbackImage) || this.props.useFallBackImageDirectly) {
      const style = {
          animationName: "gracefulimage",
          animationDuration: "0.3s",
          animationIterationCount: 1,
          animationTimingFunction: "ease-in",
          transform: 'translateY(75%)',
      };
      const wrapperStyle = {
        width: this.props.placeholderWidth,
        height: this.props.placeholderHeight,
        backgroundColor:'#f2f3f4',
        textAlign:'center',
        margin: 'auto'
      };

      return (
        <div style={{ ...wrapperStyle }}>
          <img
            src={this.props.fallbackImage}
            className={this.props.className}
            width='65px'
            height='65px'
            style={{
              ...style
            }}
            alt={this.props.alt}
            ref={this.state.loaded ? null : ref => (this.placeholderImage = ref)}
          />
          {this.props.fallbackMessage}
        </div>
        );
    }

    const src = this.state.loaded ? this.props.src : this.state.placeholder;
    const style = this.state.loaded && !this.props.placeholderImage
      ? {
          animationName: "gracefulimage",
          animationDuration: "0.3s",
          animationIterationCount: 1,
          animationTimingFunction: "ease-in"
        }
      : { background: this.props.placeholderColor };

    const newWidth = this.state.loaded ? this.props.width : this.props.placeholderWidth;
    const newHeight = this.state.loaded ? this.props.height : this.props.placeholderHeight;
    const newStyle = !this.state.loaded && this.props.placeholderImage ? this.props.placeholderStyle : this.props.style;

    return (
      <img
        src={src}
        className={this.props.className}
        width={newWidth}
        height={newHeight}
        style={{
          ...style,
          ...newStyle
        }}
        alt={this.props.alt}
        ref={this.state.loaded ? null : ref => (this.placeholderImage = ref)}
      />
    );
  }
}

GracefulImage.defaultProps = {
  src: null,
  className: null,
  width: null,
  height: null,
  alt: "Broken image placeholder",
  style: {},
  placeholderImage: null,
  useFallBackImageDirectly: false,
  fallbackImage: null,
  fallbackMessage: null,
  placeholderWidth: null,
  placeholderHeigh: null,
  placeholderStyle: null,
  placeholderColor: "#eee",
  retry: {
    count: 8,
    delay: 2,
    accumulate: "multiply"
  },
  noRetry: false,
  noPlaceholder: false,
  noLazyLoad: false,
  onLoadCallBack: null,
  onFallbackCallBack: null,
};

GracefulImage.propTypes = {
  src: PropTypes.string.isRequired,
  onLoadCallBack: PropTypes.func,
  onFallbackCallBack: PropTypes.func,
  className: PropTypes.string,
  width: PropTypes.oneOfType([PropTypes.number, PropTypes.string]),
  height: PropTypes.oneOfType([PropTypes.number, PropTypes.string]),
  alt: PropTypes.string,
  style: PropTypes.object,
  placeholderWidth: PropTypes.oneOfType([PropTypes.number, PropTypes.string]),
  placeholderHeight: PropTypes.oneOfType([PropTypes.number, PropTypes.string]),
  placeholderStyle: PropTypes.object,
  placeholderImage: PropTypes.string,
  fallbackImage: PropTypes.string,
  fallbackMessage: PropTypes.oneOfType([
    PropTypes.arrayOf(PropTypes.node),
    PropTypes.node,
  ]),
  placeholderColor: PropTypes.string,
  retry: PropTypes.shape({
    count: PropTypes.number,
    delay: PropTypes.number,
    accumulate: PropTypes.string
  }),
  noRetry: PropTypes.bool,
  noPlaceholder: PropTypes.bool,
  noLazyLoad: PropTypes.bool,
  useFallBackImageDirectly: PropTypes.bool,
};

export default GracefulImage;<|MERGE_RESOLUTION|>--- conflicted
+++ resolved
@@ -185,11 +185,7 @@
         }, this.state.retryDelay * 1000);
       } else {
         this.setState({ fallbackImage: this.props.fallbackImage });
-<<<<<<< HEAD
-        if (this.state.load === false && this.props.onFallbackCallBack !== null) {
-=======
         if (this.props.onFallbackCallBack !== null) {
->>>>>>> e3105cbf
           this.props.onFallbackCallBack();
         }
       }
