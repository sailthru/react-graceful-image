--- conflicted
+++ resolved
@@ -182,10 +182,7 @@
         }, this.state.retryDelay * 1000);
       } else {
         this.setState({ fallbackImage: this.props.fallbackImage });
-<<<<<<< HEAD
         this.onFallbackCallBack();
-=======
->>>>>>> af3510d0
       }
     });
   }
